"""
LMQL model implementation that uses the LMTP protocol to communicate with a
hosted model server, or a model running in a separate process.
"""

from lmql.runtime.dclib.dclib_model import DcModel
from lmql.runtime.tokenizer import tokenizer
from .lmtp_async import LMTPAsyncClient
import lmql.runtime.dclib as dc
import asyncio
import numpy as np
import lmql.utils.nputil as nputil
import lmql.runtime.masks as masks
from lmql.runtime.tracing import active_tracer, Event
from lmql.runtime.token_distribution import TokenDistribution
from lmql.api.llm import ModelAPIAdapter

from typing import Any, List, Union, Type
import random
import sys
import traceback

class LMTPDcModel(DcModel):
    def __init__(self, model, tokenizer, endpoint, inprocess=False, truncation_threshold=-3e+38, init_workers=True, lmtp_server_kwargs=None, inprocess_client_constructor=None, verbose=False, **kwargs):
        super().__init__(model, tokenizer, truncation_threshold, init_workers, **kwargs)

        self.model.chunk_size = kwargs.get("chunksize", 16)

        # LMTP client object (can be inprocess, websocket, or an alternative like replicate)
        self.client = None
        # model info as advertised by inference endpoint
        self._model_info = None
        # asyncio task for client loop
        self._client_loop = None
        # set once self.client is set up
        self.connected_signal = asyncio.Event()
        # set to termiante self._client_loop
        self.close_signal = asyncio.Event()
        # error signal
        self.error_signal = asyncio.Event()
        self.error = None

        # verbose logging
        self.verbose = verbose

        # endpoint in case of remote model
        self.endpoint = endpoint
        self.use_replicate = False
        if endpoint is None:
            pass
        elif endpoint.startswith('replicate:') or endpoint == 'replicate':
            self.use_replicate = True
        elif not self.endpoint.startswith("http"):
            self.endpoint = "http://" + self.endpoint

        self.inprocess = inprocess
        self.lmtp_server_kwargs = lmtp_server_kwargs
        assert self.inprocess or  lmtp_server_kwargs is None, "LMTP server kwargs can only be set when using lmql.inprocess mode"
        if inprocess:
            self.inprocess_client_constructor = inprocess_client_constructor

        EXTRA_DECODING_PARAMETERS = ["top_p", "top_k", "repetition_penalty", "presence_penalty", "length_penalty", "frequency_penalty"]
        # API decoding parameters
        self.extra_decoding_parameters = {
            **{p: kwargs[p] for p in EXTRA_DECODING_PARAMETERS if p in kwargs}
        }

        # model statistics
        self.requests = 0
        self.tokens = 0

    async def inprocess_client_loop(self):
        self.client = self.inprocess_client_constructor(self.model.model_identifier, **self.lmtp_server_kwargs)

        self.connected_signal.set()
        await self.close_signal.wait()
        await self.client.close()
        self.client = None

    async def replicate_client_loop(self):
        import aiohttp
        from .lmtp_replicate_client import LMTPReplicateClient

        try:
            async with aiohttp.ClientSession() as session:
                self.client = LMTPReplicateClient(self.model.model_identifier, session, self.endpoint,
                    **(self.lmtp_server_kwargs or {})
                )
                await self.client.check_model()
                self.connected_signal.set()
                await self.close_signal.wait()
        except Exception as e:
            self.error_signal.set()
            self.error = str(e)
            self.connected_signal.set()

    async def ws_client_loop(self):
        import aiohttp
        from .lmtp_client import LMTPWebSocketClient

        try:
            async with aiohttp.ClientSession() as session:
                async with session.ws_connect(self.endpoint) as ws:
                    self.client = LMTPWebSocketClient(self.model.model_identifier, ws)
                    self.client.connect()
                    
                    self.connected_signal.set()
                    await self.close_signal.wait()
        except Exception as e:
            self.error_signal.set()
            self.error = f"Exception {e!s} attempting to communicate with lmtp endpoint: {self.endpoint!s}. Please check that the endpoint is correct and the server is running."
            self.connected_signal.set()
            traceback.print_tb(e.__traceback__)

    def make_cache_entry(self, s, payload, sampling_mode):
        scores = {}
        for t, score in payload["top_logprobs"].items():
            scores[int(t)] = score
        
        if sampling_mode == "top-1":
            scores[int(payload["token"])] = payload["logprob"]

        top_entries = list(sorted(scores.items(), key=lambda x: x[1], reverse=True))
        tokens = [t for t, _ in top_entries]
        scores = [s for _, s in top_entries]
        edge_type = ["top-{}".format(i+1) for i in range(len(top_entries))]

        # for non argmax sampling modes, add the sampled token
        if sampling_mode != "top-1":
            tokens = [payload["token"]] + tokens
            scores = [payload["logprob"]] + scores
            edge_type = [sampling_mode] + edge_type

        tokens = self.tokenizer.decode_bytes(tokens)

        # replace top-1 with payload["token"] if sampling mode is top-1
        if sampling_mode == "top-1":
            edge_type[0] = "top-1"
            tokens[0] = self.tokenizer.decode_bytes([payload["token"]])

        return (s, tokens, scores, edge_type, {})

    async def stream_and_return_first(self, s, iterator, sampling_mode):
        buffer = []
        for i in range(4):
            try:
                buffer += [await anext(iterator)]
            except StopAsyncIteration:
                break
        self.requests += 1

        async def token_stream():
            nonlocal buffer

            self.tokens += 1
            
            for item in buffer:
                yield self.make_cache_entry(s, item, sampling_mode)

            while True:
                try:
                    self.tokens += 1
                    item = await anext(iterator)
                    yield self.make_cache_entry(s, item, sampling_mode)
                except StopAsyncIteration:
                    is_done = True
                    break
        
        async def do_register():
            self.register_token_stream(token_stream)
        asyncio.ensure_future(do_register())
        
        return buffer[0]

    async def ensure_connected(self):
        if self.error_signal.is_set():
            raise RuntimeError("LMTP client encountered an error: {}".format(self.error))

        if self.client is None:
            if self._client_loop is None:
                if self.inprocess:
                    self._client_loop = asyncio.create_task(self.inprocess_client_loop(), name="lmtp_inprocess_client_loop")
                elif self.use_replicate:
                    self._client_loop = asyncio.create_task(self.replicate_client_loop(), name="lmtp_replicate_client_loop")
                else:
                    self._client_loop = asyncio.create_task(self.ws_client_loop(), name="lmtp_ws_client_loop")
        
        await self.connected_signal.wait()
        
        # double check for errors
        if self.error_signal.is_set():
            raise RuntimeError("LMTP client encountered an error: {}".format(self.error))

    # on deinit
    def close(self):
        self.close_signal.set()

    def __del__(self):
        self.close_signal.set()

    async def model_info(self):
        if self._model_info is None or self._model_info == "<unavailable>":
            self._model_info = (await self.client.request("MODEL_INFO", {
                "model": self.model_identifier
            }))["model_info"]
        return self._model_info

    def make_logits(self, payload):
        scores = {}
        for t, score in payload["top_logprobs"].items():
            scores[int(t)] = score
        scores[int(payload["token"])] = payload["logprob"]
        scores = scores.items()

        logits = np.ones(self.tokenizer.vocab_range) * self.truncation_threshold
        logits[[t for t, _ in scores]] = [s for _, s in scores]

        return logits

    async def singleton_result(self, token, score):
        yield {"token": token, "logprob": score, "top_logprobs": {token: score}}

    async def generate(self, s, temperature, top_logprobs = 1, chunk_size=None, **kwargs):
        if chunk_size is None:
            chunk_size = self.model.chunk_size
        kwargs = {**self.model_args, **kwargs}

        constrained_seqs = np.array([s.is_query_constrained], dtype=np.bool_)
        logits_mask_result = await self.compute_logits_mask(s.input_ids.reshape(1, -1), [s.user_data], constrained_seqs, [s], **kwargs)

        mask = logits_mask_result.logits_mask[0]

        assert kwargs.get("num_samples", 1) == 1, "LMTP does not support num_samples > 1 right now. Please, duplicate your dc.seq to obtain multiple sampled continuations."

        if s.user_data is None:
            s.user_data = {}
        s.user_data = dc.deepmerge(dc.deepcopy(s.user_data), logits_mask_result.user_data[0])
        s.user_data["set_by"] = "where"

        if mask is not None:
            num_allowed = masks.mask_num_allowed(mask)
            if num_allowed == 1:
                only_allowed_id = masks.mask_get_only_allowed(mask)
                return self.singleton_result(only_allowed_id, 0.0)
            
            assert nputil.is_array(mask), "logit_mask_or_fixed_id must be a LongTensor not a " + str(type(mask))
            invert = num_allowed < self.tokenizer.vocab_size - num_allowed

            if invert: masked = (mask >= 0)
            else: masked = (mask < 0)
            mask_value = 100 if invert else -100
            mask = {int(idx): mask_value for idx in np.nonzero(masked)[0]}

        ids = self.tokenizer.convert_bytes_to_ids(s.input_ids)
        
        if len(ids) > 0 and self.tokenizer.bos_token_id is not None and ids[0] != self.tokenizer.bos_token_id:
            ids = [self.tokenizer.bos_token_id] + ids

        if self.verbose:
            text = await self.detokenize(ids)
            print("lmtp generate: {} / {} ({} tokens)".format(ids, str([text])[1:-1], len(ids)))

<<<<<<< HEAD
        stream_event = active_tracer().event("lmtp.generate", {
            "model": await self.model_info(),
            "tokenizer": str(self.tokenizer),
            "kwargs": {
                "ids": ids,
                "max_tokens": chunk_size,
                "temperature": temperature,
                "logit_bias": mask,
                "top_logprobs": top_logprobs
            }
        })

        # get token stream
        token_stream = self.client.generate(ids, max_tokens=chunk_size, temperature=temperature, logit_bias=mask, top_logprobs=top_logprobs)
        
        if active_tracer().active:
            return self.traced_generate(token_stream, event=stream_event)

        return token_stream

    async def traced_generate(self, generate_iterator, event: Event):
        first = True
        async for item in generate_iterator:
            if first:
                event.update({"model": await self.model_info()})
                first = False
            
            event.add("result", [item["token"]])
            yield item
=======
        return self.client.generate(ids, max_tokens=chunk_size, temperature=temperature, logit_bias=mask, top_logprobs=top_logprobs, **self.extra_decoding_parameters)
>>>>>>> c53e6aba

    async def argmax(self, sequences: dc.DataArray, **kwargs):
        return await self.sample(sequences, temperature=0.0, **kwargs)

    async def sample(self, sequences: dc.DataArray, temperature, **kwargs):
        await self.ensure_connected()
        
        sampling_mode = "top-1" if temperature == 0.0 else "sample-{}".format(temperature)

        assert kwargs.get("num_samples", 1) == 1, "LMTPDcModel does not support num_samples != 1"

        async def op_sample(seqs):
            if len(seqs) == 0:
                return []
            
            if all(type(s) is dc.DeterministicDecoderSequence for s in seqs) and all(len(s.next_ids) > 0 for s in seqs):
                next_token_ids = np.array([s.next_ids[0] for s in seqs])
                next_token_scores = np.array([s.next_logprobs[0] for s in seqs])
                next_token_ids = np.array([self.tokenizer.decode_bytes([t])[0] for t in next_token_ids])
                return [s.make_successors(next_token_ids[i].reshape(1), next_token_scores[i], logits=None) for i,s in enumerate(seqs)]
            
            self.model.num_queries += len(seqs)

            # by default we do not need to store any user data in continuations
            user_data = [None for _ in seqs]

            # if sampling freshly, generate a new sample id to identify the full sampled sequence in the cache
            if temperature > 0.0:
                unique_sampling_mode = [f"{sampling_mode}-sample-id-{random.randint(0, 2**32-1)}" for _ in seqs]
                # store sample-unique id per continuation
                user_data = [[{"dc-edge-type": mode}] for mode in unique_sampling_mode]
            else:
                # no sample-id needed for (deterministic) top-1
                unique_sampling_mode = [sampling_mode for _ in seqs]

            tokens = await asyncio.gather(*[self.stream_and_return_first(s, await self.generate(s, temperature=temperature, **kwargs), mode) for s,mode in zip(seqs, unique_sampling_mode)])

            next_token_ids = np.array([t['token'] for t in tokens], dtype=np.int64)
            next_token_scores = np.array([t['logprob'] for t in tokens], dtype=np.float32)
            next_logits = [self.make_logits(t) for t in tokens]

            next_tokens = np.array([self.tokenizer.decode_bytes([t])[0] for t in next_token_ids])

            return [s.make_successors(next_tokens[i].reshape(1), next_token_scores[i], logits=next_logits[i], user_data=user_data[i]) for i,s in enumerate(seqs)]
        
        return await sequences.aelement_wise(op_sample)

    async def topk_continuations(self, sequences, k, **kwargs):
        await self.ensure_connected()

        kwargs = {**self.model_args, **kwargs}

        async def op_topk(seqs, k):
            if len(seqs) == 0:
                return []

            if all(type(s) is dc.DeterministicDecoderSequence for s in seqs) and all(len(s.next_ids) > 0 for s in seqs):
                next_token_ids = np.array([s.next_ids[0] for s in seqs])
                next_token_scores = np.array([s.next_logprobs[0] for s in seqs])
                next_token_ids = np.array([self.tokenizer.decode_bytes([t])[0] for t in next_token_ids])
                return [s.make_successors(next_token_ids[i].reshape(1), next_token_scores[i], logits=None) for i,s in enumerate(seqs)]

            self.model.num_queries += len(seqs)
            result = await asyncio.gather(*[self.stream_and_return_first(s, await self.generate(s, temperature=0.0, top_logprobs=k, chunk_size=None if k == 1 else 1, **kwargs), "top-1") for s in seqs])

            logits = []
            next_token_ids = []
            next_token_scores = []

            for i, s in enumerate(seqs):
                # prepare distribution
                distribution = TokenDistribution()
                logprob_items = result[i]["top_logprobs"].items()
                
                logprobs = [logprob for _, logprob in logprob_items]
                tokens = [int(token) for token, _ in logprob_items]                
                chosen_token = result[i]["token"]
                chosen_logprob = result[i]["logprob"]
                tokens += [chosen_token]
                logprobs += [chosen_logprob]
                
                tokens = np.array([self.tokenizer.decode_bytes([t])[0] for t in tokens])

                distribution[tokens] = logprobs

                # make sure all token_ids are unique
                tokens = np.array(list(set(tokens)))

                tokens, logprobs = distribution.topk(k)

                next_token_ids.append(tokens)
                next_token_scores.append(logprobs)
                logits.append(distribution)

            return [s.make_successors(next_token_ids[i], next_token_scores[i], logits=logits[i], user_data=None) for i,s in enumerate(seqs)]

        return await sequences.aelement_wise(op_topk, k=k)

    def report_stats(self, printer, decoder_step=None):
        if printer is None:
            return
        if hasattr(printer, "report_model_stats"):
            data = {
                "tokens": self.tokens,
                "model": self.model_identifier,
                "req.": self.requests,
                "avb": 0,
            }
            if decoder_step is not None:
                data["_step"] = decoder_step
            printer.report_model_stats(**data)

    async def _score_next_tokens(self, s, next_tokens, noscore=False):
        if noscore:
            return np.zeros(len(next_tokens), dtype=np.float32)
    
        await self.ensure_connected()
        
        scores = []
        i = 0
        
        ids = self.tokenizer.convert_bytes_to_ids(s.input_ids)
        next_tokens = self.tokenizer.convert_bytes_to_ids(next_tokens)

        if self.tokenizer.bos_token_id is not None and (len(ids) == 0 or ids[0] != self.tokenizer.bos_token_id):
            ids = [self.tokenizer.bos_token_id] + ids

        if self.verbose:
            text = await self.detokenize(ids)
            next_texts = await self.detokenize(next_tokens)
            print("lmtp score: {} + {} / {} + {} ({} tokens)".format(ids, next_tokens, str([text])[1:-1], str([next_texts])[1:-1], len(ids)))

        async for token in self.client.score(ids, next_tokens):
            t = next_tokens[i]
            assert token["token"] == t, "Expected token {}, got {}".format(t, token["token"])
            scores.append(token["logprob"])
            i += 1
        assert len(scores) == len(next_tokens), "Expected {} scores, got {}".format(len(next_tokens), len(scores))
        
        return np.array(scores, dtype=np.float32)
    
    async def score(self, sqs: List[dc.DecoderSequence], tokens: List[List[int]], max_batch_size=4, deterministic: Union[bool, List[bool]]=False, stop_phrase=False, needs_rewrite=True, user_data=None, noscore=False, internal=False):
        await self.ensure_connected()
        
        assert len(sqs) == len(tokens), "Number of sequences and number of tokens to be scored must match, but got {} and {}".format(len(sqs), len(tokens))

        def make_detseq(s, token_score, completion):
            # compose deterministic flags
            if type(deterministic) is bool:
                deterministic_flags = np.concatenate([s.deterministic, np.array([deterministic])], dtype=np.bool_)
                next_deterministic = np.array([deterministic] * len(completion[1:]))
            else:
                assert type(deterministic) is list and len(deterministic) == len(completion), "If deterministic is a list, it must have the same length as the number of tokens to be scored, but is {} and {}".format(deterministic, completion)
                deterministic_flags = np.concatenate([s.deterministic, np.array(deterministic[:1])], dtype=np.bool_)
                next_deterministic = np.array(deterministic[1:])

            return dc.detseq(ids=np.concatenate([s.input_ids, completion[:1]], axis=0), 
                    next_ids=completion[1:],
                    logprobs=np.concatenate([s.logprobs, token_score[:1]], axis=0),
                    next_logprobs=token_score[1:],
                    deterministic=deterministic_flags,
                    next_deterministic=next_deterministic,
                    predecessor=s,
                    user_data=user_data,
                    stop_phrase=np.concatenate([s.stop_phrase, np.array([stop_phrase])]),
                    needs_rewrite=needs_rewrite,
                    sticky_user_data_keys=s.sticky_user_data_keys,
                    internal=internal
            )
        results = []

        async for (s, tokens, scores) in self.score_tokens(sqs, tokens, max_batch_size=max_batch_size, noscore=noscore):
            results.append(make_detseq(s, scores, tokens))

        return results
    
    async def score_tokens(self, sqs: List[dc.DecoderSequence], tokens: List[List[int]], max_batch_size=None, noscore=False):
        completion = [np.array(cont) for cont in tokens]

        for s, tokens, scores in zip(sqs, completion, await asyncio.gather(*(self._score_next_tokens(s, compl, noscore=noscore) for s, compl in zip(sqs, completion)))):
            yield (s, tokens, scores)

class lmtp_model:
    """
    Factory class for LMTPDcModelCls client instances.

    In case of inprocess=True, lmtp_model keeps a reference to the internally instantiated 
    LMTPMultiProcessingClient to share it between all uses of the resulting LMTPDcModelCls 
    across several queries.
    """
    def __init__(self, model_identifier, inprocess=False, endpoint=None, async_transport=False, **kwargs):
        self.model_identifier = model_identifier
        self.tokenizer_identifier = kwargs.pop("tokenizer", self.model_identifier)

        self.inprocess = inprocess
        self.async_transport = async_transport
        self.endpoint = endpoint
        self.kwargs = kwargs

        self.lmtp_inprocess_client = None
    
    # ensures that all inprocess lmtp models instantiated via this class 
    # share the same underlying LMTPMultiProcessingClient instance
    # (uses reference counting to ensure that the client is only shut down 
    # once all LMTPDcModel instances have closed)
    def inprocess_client_constructor_factory(self, identifier, **kwargs):
        assert identifier == self.model_identifier, "Model identifier mismatch: {} vs {}".format(self.model_identifier, identifier)
        
        # use in-process, async client
        if self.async_transport:
            return LMTPAsyncClient(identifier, **kwargs)

        # otherwise, use multiprocessing
        from .lmtp_multiprocessing import LMTPMultiProcessingClient

        if self.lmtp_inprocess_client is None:
            # ref owned by self
            self.lmtp_inprocess_client = LMTPMultiProcessingClient(identifier, **kwargs).ref()
            # ref owned by caller
            return self.lmtp_inprocess_client.ref()
        
        # ref owned by caller
        return self.lmtp_inprocess_client.ref()

    def __del__(self):
        if self.lmtp_inprocess_client is not None:
            try:
                if asyncio.get_event_loop() == asyncio.get_event_loop_policy().get_event_loop():
                    pass
                else:
                    asyncio.ensure_future(self.lmtp_inprocess_client.close())
            except RuntimeError as e:
                # ignore if event loop has already been shut down
                if "no current event loop" in str(e): pass
                else: raise e

    def __call__(self) -> ModelAPIAdapter:
        # reference to factory instance
        this = self

        class LMTPAdapterModel(ModelAPIAdapter):
            def __init__(self) -> None:
                self.model_identifier = this.model_identifier
                self.served_model = None
                self._tokenizer = None

                self.decoder_args = {}

                self.num_queries = 0

            def __str__(self):
                return "<LMTPAdapterModel {}>".format(self.model_identifier)

            def get_tokenizer(self):
                if self._tokenizer is None:
                    self._tokenizer = tokenizer(this.tokenizer_identifier, **this.kwargs)
                self.served_model = self
                return self._tokenizer

            def get_dclib_model(self):
                inprocess_client_constructor = None

                if this.inprocess:
                    lmtp_server_kwargs = this.kwargs
                    inprocess_client_constructor = this.inprocess_client_constructor_factory
                else:
                    lmtp_server_kwargs = None

                full_args = {**this.kwargs, **self.decoder_args}
                for key in ["inprocess", "endpoint", "lmtp_server_kwargs", "inprocess_client_constructor", "model"]:
                    full_args.pop(key, None)

                return LMTPDcModel(self, self.get_tokenizer(), inprocess=this.inprocess, endpoint=this.endpoint, lmtp_server_kwargs=lmtp_server_kwargs, 
                                 inprocess_client_constructor=inprocess_client_constructor, **full_args)

            async def tokenize(self, text):
                return self.get_tokenizer().tokenize(text, asbytes=True)
            
            async def detokenize(self, input_ids):
                return self.get_tokenizer().decode(input_ids)

        return LMTPAdapterModel()<|MERGE_RESOLUTION|>--- conflicted
+++ resolved
@@ -194,9 +194,13 @@
     # on deinit
     def close(self):
         self.close_signal.set()
+        if self._client_loop is not None:
+            self._client_loop.cancel()
 
     def __del__(self):
         self.close_signal.set()
+        if self._client_loop is not None:
+            self._client_loop.cancel()
 
     async def model_info(self):
         if self._model_info is None or self._model_info == "<unavailable>":
@@ -260,7 +264,6 @@
             text = await self.detokenize(ids)
             print("lmtp generate: {} / {} ({} tokens)".format(ids, str([text])[1:-1], len(ids)))
 
-<<<<<<< HEAD
         stream_event = active_tracer().event("lmtp.generate", {
             "model": await self.model_info(),
             "tokenizer": str(self.tokenizer),
@@ -274,7 +277,7 @@
         })
 
         # get token stream
-        token_stream = self.client.generate(ids, max_tokens=chunk_size, temperature=temperature, logit_bias=mask, top_logprobs=top_logprobs)
+        token_stream = self.client.generate(ids, max_tokens=chunk_size, temperature=temperature, logit_bias=mask, top_logprobs=top_logprobs, **self.extra_decoding_parameters)
         
         if active_tracer().active:
             return self.traced_generate(token_stream, event=stream_event)
@@ -290,9 +293,6 @@
             
             event.add("result", [item["token"]])
             yield item
-=======
-        return self.client.generate(ids, max_tokens=chunk_size, temperature=temperature, logit_bias=mask, top_logprobs=top_logprobs, **self.extra_decoding_parameters)
->>>>>>> c53e6aba
 
     async def argmax(self, sequences: dc.DataArray, **kwargs):
         return await self.sample(sequences, temperature=0.0, **kwargs)
