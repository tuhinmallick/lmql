--- conflicted
+++ resolved
@@ -577,11 +577,8 @@
         
         self.complete_request_queue = asyncio.Queue()
         self.complete_request_workers = [asyncio.create_task(self.complete_request_worker(self.complete_request_queue)) for i in range(5)]
-<<<<<<< HEAD
-        self.loop = None
-=======
+        
         self.worker_loops = set()
->>>>>>> c53e6aba
 
         self.stats_logger = None 
         
@@ -640,10 +637,6 @@
                 pass # if no more event loop is around, no need to wait for the workers to finish
 
     async def api_complete_worker(self, queue):
-        assert self.loop is None or self.loop == asyncio.get_running_loop(), "api_complete_worker() called from different event loop"
-
-        self.loop = asyncio.get_running_loop()
-        
         while True:
             self.futures = set([f for f in self.futures if not f.done()])
             while Capacity.reserved >= Capacity.total * 0.8:
@@ -734,12 +727,10 @@
 
         loop = asyncio.get_running_loop()
 
-        assert loop == self.loop or self.loop is None, "complete() called from different event loop: {} vs {}".format(loop, self.loop)
-
         result_fut = loop.create_future()
         self.futures.add(result_fut)
 
-        assert loop in self.worker_loops, f"bopenai requires the event loop to be running in one of the worker threads"
+        assert loop in self.worker_loops, f"bopenai requires the current event loop to be running in one of the worker threads"
 
         if request_id is None:
             request_id = self.request_ctr
