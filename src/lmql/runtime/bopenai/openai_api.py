--- conflicted
+++ resolved
@@ -162,17 +162,8 @@
     num_prompts = len(kwargs["prompt"])
     max_tokens = kwargs.get("max_tokens", 0)
 
-<<<<<<< HEAD
-    assert "logit_bias" not in kwargs.keys(), f"Chat API models do not support advanced constraining of the output, please use no or less complicated constraints: " + str(kwargs["logit_bias"])
-        
-
-    # transform prompt into chat API format
-    prompt_ids = kwargs["prompt"]
-    kwargs["prompt"] = [detokenize(p) for p in kwargs["prompt"]]
-=======
     assert "logit_bias" not in kwargs.keys(), f"Chat API models do not support advanced constraining of the output, please use no or less complicated constraints."
     prompt_tokens = tokenize(kwargs["prompt"][0], openai_byte_encoding=True)
->>>>>>> 282a7129
 
     timeout = kwargs.pop("timeout", 1.5)
     
