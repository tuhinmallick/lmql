import asyncio
import inspect
from collections import namedtuple
from dataclasses import dataclass
from typing import Any, Dict, List, NamedTuple, Optional, Union, Set

import numpy as np

import lmql.ops.ops as ops
import lmql.runtime.dclib as dc
from lmql.language.qstrings import (DistributionVariable, TemplateVariable,
                                    qstring_to_stmts)
from lmql.ops.follow_map import FollowMap
from lmql.ops.token_set import VocabularyMatcher, has_tail, tset
from lmql.ops.follow_map import fmap
from lmql.runtime.interrupt import interrupt
from lmql.runtime.model_registry import LMQLModelRegistry
from lmql.runtime.multi_head_interpretation import (InterpretationHead,
                                                    InterpretationHeadDone,
                                                    InterpreterCall)
from lmql.runtime.program_state import ProgramState
from lmql.runtime.stats import Stats
from lmql.runtime.tokenizer import LMQLTokenizer
from lmql.utils.nputil import replace_inf_nan_with_str


class _DCLibDebugPrinter: pass
_DCLibDebugPrinter.printer = None

def set_dclib_debug_printer(printer):
    _DCLibDebugPrinter.printer = printer

@dataclass
class RewrittenInputIds:
    appended_input_ids: List[np.ndarray]
    strip_eos: bool = True
    user_data: Optional[Union[List[Dict[str, Any]], Dict[str, Any]]] = None
    value_offset: Optional[int] = None

    rewritten_seq_user_data: Optional[Union[List[Dict[str, Any]], Dict[str, Any]]] = None

    @staticmethod
    def stack(results):
        return RewrittenInputIds(
            appended_input_ids=[r.appended_input_ids if r is not None else None for r in results],
            strip_eos=[r.strip_eos if r is not None else None for r in results],
            user_data=[r.user_data if r is not None else None for r in results],
            value_offset=[r.value_offset if r is not None else None for r in results],
            rewritten_seq_user_data=[r.rewritten_seq_user_data if r is not None else None for r in results]
        )

class advance: pass # used as symbol

class PromptState(NamedTuple):
    interpreter: 'PromptInterpreter'
    subinterpreters: Set['SubInterpreter']

    variable : str
    prompt : str
    stmt_buffer : List[Any]
    query_head : Any
    program_state : Any
    recurring_variable_counter : Dict[str, int]
    variable_offset : int

    # only set after processing where clause
    valid: Optional[bool]
    final: Optional[str] 
    mask : Optional[Any]
    stopping_phrases: Optional[Any]
    where: Optional[Any]

    def __str__(self):
        return f"<PromptState '{self.prompt}'>"

    def updated(self, **updated):
        data_dict = self._asdict()
        data_dict.update(updated)
        return PromptState(**data_dict)

class LMQLContext:
    def __init__(self, interpreter, state):
        self.interpreter = interpreter
        
        if state:
            self.program_state: ProgramState = state.program_state
            self.state = state
            self.prompt = state.prompt
        else:
            self.program_state = ProgramState()
            self.state = None
            self.prompt = "<prompt not available>"

        self.program_state.runtime = interpreter

    async def json(self):
        return self.program_state

    # LMQL runtime API

    async def get_var(self, name):
        return self.program_state.get_program_value(name)

    async def query(self, qstring):
        return InterpreterCall(qstring, loc=None)

    async def set_model(self, model_name):
        self.interpreter.set_model(model_name)

    async def set_decoder(self, method, **kwargs):
        self.interpreter.set_decoder(method, **kwargs)

    async def set_where_clause(self, where):
        self.interpreter.set_where_clause(where)

    async def get_context(self, *args):
        # prompt
        return self

    async def get_all_vars(self):
        return self.program_state.variable_program_values.copy()

    async def set_distribution(self, distribution_variable, values):
        self.interpreter.distribution_variable = distribution_variable
        self.interpreter.distribution_values = values

    async def get_return_value(self, *args):
        return LMQLResult(self.state.prompt, await self.get_all_vars(),self.interpreter.distribution_variable, self.interpreter.distribution_values)


@dataclass
class LMQLResult:
    prompt: str
    variables: Dict[str, str]
    
    distribution_variable: Optional[str] = None
    distribution_values: Optional[str] = None

    @property
    def requires_distribution_postprocessing(self):
        return self.distribution_variable is not None

@dataclass
class TokenMask:
    logits_mask: np.ndarray
    user_data: List[Any]

class PromptInterpreter:
    """
    The PromptInterpreter is the main entry point for an LMQL query. It handles program execution, 
    token masking and scripted interaction during query execution.
    """

<<<<<<< HEAD
    def __init__(self, context=None, force_model=None) -> None:
        assert force_model is None, "force_model is not supported in P2"
        
=======
    def __init__(self, force_model=None) -> None:
>>>>>>> 2b3ea603
        # model-specific components
        self.model = force_model
        self.model_identifier = force_model
        self.tokenizer: LMQLTokenizer = None

        # decoder configuration
        self.decoder = None
        self.decoder_kwargs = {}
        
        # extra interpreter flags passed via @lmql.query/@lmql.compiled_query
        self.extra_kwargs = {}

        # query program
        self.root_state = None

        # constraints
        self.where = None

        # distribution variable if any
        self.distribution_variable = None
        self.distribution_values = None

        # logging and debugger output
        self.output_writer = None
        self.prefers_compact_mask  = False
        
        # caching configuration
        self.caching = True
        self.cache_file = None
        self.show_speculative = False
        
        # key to use to store program statein decoding tree
        self.user_data_key = "head"

        self.eager_followmap_expansion = True
        
        # subinterpreters in case of inline queries
        self.subinterpreters = {}

        # context to determine model
        self.context = context

    def set_where_clause(self, where):
        self.where = where

    def set_extra_args(self, **kwargs):
        if "output_writer" in kwargs:
            self.output_writer = kwargs["output_writer"]
        self.extra_kwargs.update(kwargs)

    def set_decoder(self, method, **kwargs):
        self.decoder_kwargs = kwargs
        self.decoder_kwargs["decoder"] = method

    def set_model(self, model_name):
<<<<<<< HEAD
        if model_name == "<dynamic>":
            assert self.context is not None, "error: model is not explicitly specified and can also not be derived from context. Please provide a 'from' clause or set the model in the context of the query execution."
            model_name = self.context.model_identifier

        self.model = model_name
        self.model_identifier = model_name
=======
        if self.model is None:
            self.model = model_name
            self.model_identifier = model_name
>>>>>>> 2b3ea603

        client = LMQLModelRegistry.get(self.model)

        # setup the VocabularyMatcher to use the concrete vocabulary of the model
        VocabularyMatcher.init(client.get_tokenizer())
        
        # for OpenAI models we optimize for compact logit masks
        if self.model.startswith("openai/"):
            self.prefers_compact_mask = True

        self.model = client

    async def advance(self, state: PromptState):
        if state.variable is not None:
            return state
        
        variable = state.variable
        stmt_buffer = state.stmt_buffer
        prompt = state.prompt

        distribution_variable = None
        distribution_values = None

        query_head = state.query_head

        async def continue_for_more_prompt_stmts():
            nonlocal stmt_buffer
            nonlocal query_head

            if len(stmt_buffer) != 0: return
            
            if query_head.current_args is None:
                query_head = query_head.copy()
                assert query_head.fresh_copy, "query head must be fresh copy to avoid state sharing side effects"
                query_head.context = LMQLContext(self, state)
                await query_head.continue_()

            qstring = query_head.current_args[0]
            stmt_buffer = qstring_to_stmts(qstring) + [advance]

            # return context used for last continue_
            return query_head.context
        
        try:
            while variable is None and query_head.result is None:
                if len(stmt_buffer) == 0 and variable is None:
                    await continue_for_more_prompt_stmts()

                s = stmt_buffer[0]

                if type(s) is str:
                    prompt += s
                    stmt_buffer = stmt_buffer[1:]
                    # keep latest prompt in transient state
                    state = state.updated(prompt=prompt)
                elif type(s) is TemplateVariable:
                    variable = s.name
                    # keep track of number of times a variable with this name has been decoded
                    if variable not in state.recurring_variable_counter.keys():
                        state.recurring_variable_counter[s.name] = -1
                    state.recurring_variable_counter[s.name] += 1
                    
                    stmt_buffer = stmt_buffer[1:]
                    break
                elif type(s) is DistributionVariable:
                    # distribution variables are skipped here, as they are handled in a postprocessing step after returning an LMQL result
                    # self.query_head must terminate after this part of the prompt (ensure by validation)
                    stmt_buffer = stmt_buffer[1:]
                    assert len([s for s in stmt_buffer if s is not advance]) == 0, "Distribution variables must be the last statement in a prompt, but is {}".format(stmt_buffer)
                    # this will consume the set_distribution call
                elif s is advance:
                    query_head: InterpretationHead = query_head.copy()
                    query_head.context = LMQLContext(self, state)
                    assert query_head.fresh_copy, "query head must be fresh copy to avoid state sharing side effects"
                    await query_head.advance(None)
                    stmt_buffer = stmt_buffer[1:]
                else:
                    assert False, "prompt interpreter encountered unsupported prompt stmt of type {}: {}".format(type(s), s)
        except InterpretationHeadDone:
            pass

        # merge named tuple with new stmt_buffer

        return state.updated(
            variable=variable,
            prompt=prompt,
            stmt_buffer=stmt_buffer,
            query_head=query_head
        )

    def interpreter_state_user_data(self, state: PromptState):
        return {self.user_data_key: state}

    def interpreter_state_from_user_data(self, seq, noroot=False):
        if noroot:
            if seq.data(self.user_data_key) is None:
                return None
        state_dict = seq.data(self.user_data_key)
        if state_dict is None and not noroot:
            return self.root_state
        assert state_dict.interpreter is self, "error: interpreter state does not belong to this interpreter, {} vs. {} via {}".format(state_dict.interpreter, self, self.user_data_key)
        return state_dict

    async def where_for_sequence(self, s: dc.DecoderSequence, needs_masking, seqidx, return_follow_map=False, **kwargs):
        mask, logit_mask, state = await self.where_step_for_sequence(s, needs_masking, seqidx, return_follow_map=return_follow_map, **kwargs)

        # check for tail and prescore
        if hasattr(self.dcmodel, "prescore_tokens"):
            if has_tail(mask):
                tail_tokenized = self.tokenizer(mask.tail)["input_ids"]
                await self.dcmodel.prescore_tokens(s, tail_tokenized, noscore=kwargs.get("noscore", False))

        return logit_mask, state

        # eager follow map expansion (w/o) model prediction in between

        # # if we cannot predict the next token deterministically
        # if mask is None or len(mask) > 1 or not needs_masking:
        #     # ask the model to predict the next token
        #     return logit_mask, state

        # # otherwise, we can expand the sequence deterministically, until a probabilistic token mask is encountered
        # masks = [mask]
        # logit_masks = [logit_mask]
        # states = [state]

        # #  checks if current mask can be expanded further
        # mask_can_be_expanded_further = lambda: mask is not None and len(mask) == 1 and mask.mask.argmax() != self.model.get_tokenizer().eos_token_id

        # unexpanded_offset = len(s.input_ids)
        # initial_s = s

        # # expand as far as possible
        # while mask_can_be_expanded_further() and self.eager_followmap_expansion:
        #     # extend the sequence with the next token
        #     s = s.extend(dc.Continuation(mask.mask.argmax(), np.array([0]), None), internal=True)
        #     # do not futher expand sequences at <eos>
        #     if s.is_done(): break

        #     # rewrite to get next-token user data and set it on the sequence
        #     rewrite_result: RewrittenInputIds = await self.rewrite_for_sequence(s, True, assert_no_advance=True)
        #     s.user_data = rewrite_result.user_data
        #     s.user_data["set_by"] = "rewrite"

        #     # call another step of where_for_sequence
        #     mask, logit_mask, state = await self.where_step_for_sequence(s, needs_masking, seqidx, **kwargs)

        #     if mask_can_be_expanded_further():
        #         # save the current mask
        #         masks.append(mask)
        #         logit_masks.append(logit_mask)
        #         states.append(state)

        # # pre-score the expanded sequences
        # if len(s.input_ids) - unexpanded_offset > 0:
        #     num_to_score = len(s.input_ids) - unexpanded_offset
        #     if hasattr(self.dcmodel, "prescore"):
        #         await self.dcmodel.prescore([initial_s], [s.input_ids[-num_to_score:]], deterministic=[[False] * num_to_score], user_data=[states[-num_to_score:]], noscore=kwargs.get("noscore", False))

        # return logit_masks[0], states[0]

    async def where_step_for_sequence(self, s: dc.DecoderSequence, needs_masking, seqidx, return_follow_map=False, **kwargs):
        state = self.interpreter_state_from_user_data(s)
        
        if not needs_masking:
            return None, None, self.interpreter_state_user_data(state)

        is_done = state.query_head.result is not None

        # default results (if no where clause is run)
        valid = True
        is_final = "var"
        program_state = state.program_state.copy()
        trace = None
        logit_mask = None
        
        variable = state.variable
        variable_offset = state.variable_offset

        text = ""

        if is_done:
            mask = tset("eos")
            logit_mask = mask.mask
            stopping_phrases = {"text": [], "tokenized": []}
            follow_trace = None
            
            follow_map = fmap(
                ("eos", (True, "fin")),
                ("*", (False, "fin"))
            )
        elif variable is not None:
            if ":before" in variable:
                variable = variable.split(":before",1)[0]

            text = await s.text(variable_offset, pretty=False)
            diff_text = text[len(await s.text(variable_offset, limit=-1, pretty=False)):]

            # current context
            program_state: ProgramState = state.program_state.copy()
            program_state.set(variable, text, scores=(), diff=diff_text, montonicity="inc")

            # follow context
            follow_program_state: ProgramState = state.program_state.copy()
            follow_program_state.set(variable, text + str(ops.NextToken), scores=(), diff=diff_text, montonicity="inc")

            # digest token with where expr
            valid, is_final, trace, follow_trace = ops.digest(self.where,
                context=program_state,
                follow_context=follow_program_state
            )

            stopping_conditions: List[ops.StopAtOp] = ops.execute_op_stops_at_only(self.where)
            stopping_phrases = {
                "tokenized": [await self.tokenize(sc.stopping_phrase) for sc in stopping_conditions if sc.variable.name == variable],
                "text": [sc.stopping_phrase for sc in stopping_conditions if sc.variable.name == variable],
            }

            # obtain where follow map
            follow_map = follow_trace[self.where] if self.where is not None else None
            # print(id(self), self.variable, [text], "mask", follow_map)
            
            # resolve follow map entries that point to subinterpreters, by applying them
            follow_map, state = await self.apply_subinterpreters(s, follow_map, state, **kwargs)

            mask = ops.create_mask(follow_map, valid, is_final)

            if mask == "*": 
                logit_mask = None
            else:
                logit_mask = mask.mask
        else:
            assert False, f"error: where() is called but current variable and current prompt are None and query head has result {state.query_head.result}"

        await self.debugger_output(state, s, valid, is_final, mask, stopping_phrases, program_state, trace, text)

        state = state.updated(
                        variable=variable,
                        valid=valid,
                        final=is_final,
                        mask=mask,
                        program_state=program_state,
                        stopping_phrases=stopping_phrases,
                        where=await self.where_graph_with_trace(trace, follow_trace)
        )

        if return_follow_map:
            return mask, follow_map, self.interpreter_state_user_data(state)

        # no mask, no logits processing
        if logit_mask is None:
            return None, None, self.interpreter_state_user_data(state)
        
        # translate boolean mask to logit bias mask
        if len(mask) == 1:
            logit_mask = mask.mask.argmax()
        else:
            logit_mask = np.logical_not(logit_mask) * np.finfo(np.float32).min
        
        return mask, logit_mask, self.interpreter_state_user_data(state)

    async def where_graph_with_trace(self, trace, follow_trace):
        from lmql.utils.graph import CytoscapeGraphWriter

        def node_data(op):
            result = "-"
            follow_map = "-"
            if trace is not None and op in trace:
                result = trace[op]
            if follow_trace is not None and op in follow_trace:
                follow_map = follow_trace[op]

            return {
                "result": result,
                "follow_map": follow_map,
                "repr": repr(op)
            }

        writer = CytoscapeGraphWriter(extra_data_provider=node_data)
        writer.write(self.where)

        return writer.graph.to_json(return_dict=True)

    async def debugger_output(self, state: PromptState, s: dc.DecoderSequence, valid, is_final, mask, stopping_phrases, program_variables, trace, text):
        if self.output_writer is not None:
           await self.output_writer.add_interpreter_head_state(state.variable, 0, state.prompt + text, self.where, trace, valid, is_final, mask, len(s.input_ids), program_variables)

    async def where_processor(self, seqs, additional_logits_processor_mask, **kwargs):
        zipped_task_inputs = zip(seqs, additional_logits_processor_mask, range(len(seqs)))
        token_mask_tasks = [self.where_for_sequence(s, needs_masking, seqidx, **kwargs) for s,needs_masking, seqidx in zipped_task_inputs]
        results = [(mask, user_data) for mask, user_data in await asyncio.gather(*token_mask_tasks)]
        
        return TokenMask([r[0] for r in results], [r[1] for r in results])

    async def rewrite_for_sequence(self, seq: dc.DecoderSequence, needs_rewrite, assert_no_advance=False):
        if not needs_rewrite:
            return None

        # obtain interpreter state from predecessor node
        state = self.interpreter_state_from_user_data(seq.predecessor, noroot=True)
        assert state is not None, "prompt interpreter state must be set in predecessor node"

        # first check for sub-interpreters
        subinterpreters: Set[SubInterpreter] = state.subinterpreters.copy()
        sub_results = []
        subrewrite_applied = False

        for si in list(subinterpreters):
            if si.user_data_key not in seq.predecessor.user_data:
                subinterpreters.remove(si)
                continue

            result: RewrittenInputIds = await si.rewrite_for_sequence(seq, needs_rewrite, assert_no_advance=assert_no_advance)
            # print("sub rewrite result", result)

            if result.appended_input_ids is not None or result.strip_eos != False:
                assert not subrewrite_applied, "subinterpreter must not apply rewrite if another subinterpreter already did"

                # apply rewrite
                sub_results.append(result)
                if result.appended_input_ids is not None and result.appended_input_ids[-1] == self.tokenizer.eos_token_id:
                    subinterpreters.remove(si)
                print("subinterpreters", subinterpreters)
                subrewrite_applied = True
        

        if len(sub_results) > 0:
            # make sure that changes to 'subinterpreters' are reflected in the state of the parent interpreter if a subtinterpreter 
            # has been removed
            state = state.updated(subinterpreters=subinterpreters)
            sub_results[0].user_data = dc.deepmerge(sub_results[0].user_data, self.interpreter_state_user_data(state))
            return sub_results[0]

        if seq.is_done() and state.variable is not None:
            program_state = state.program_state.copy()
            variable = state.variable
            
            text = (await seq.text(offset=state.variable_offset, limit=-1, pretty=False))
            assert seq.input_ids[-1] == self.tokenizer.eos_token_id, "last token must be eos token"
            variable_value = text
            raw = variable_value
            # set raw variable value
            program_state.set(variable, variable_value, scores=(), diff="", montonicity="fin")
            # apply postprocessing, if constraints specify it
            # - variable_value is the postprocessed, converted value (does not have to be a string)
            # - postprocessed_prompt is the string in the prompt that corresponds to the variable value
            variable_value, postprocessed_prompt = ops.execute_postprocess(self.where, variable, variable_value, context=program_state)

            if type(variable_value) is SubInterpreter:
                result_state = variable_value.interpreter_state_from_user_data(seq)
                if result_state.query_head.result is not None:
                    variable_value = result_state.query_head.result
                    postprocessed_prompt = str(result_state.query_head.result)
                # print("subinterpreter result is", [result_state.query_head.result])
            
            # set postprocessed variable value and program value
            program_state.set(variable, postprocessed_prompt, program_value=variable_value, scores=(), diff="", montonicity="fin")

            # current variable is done
            variable = None
            prompt = state.prompt

            # extend prompt
            prompt_length_before = len(prompt) # prompt without current variable
            old_prompt = prompt + text # prompt with current variable in raw form
            prompt += postprocessed_prompt # prompt with current variable in postprocessed form
            
            appended_value_prompt = prompt[prompt_length_before:]

            #  advance to next variable in prompt program (appends intermediate instructions to prompt)
            assert not assert_no_advance, f"error: prompt interpreter tried to advance query program even though assert_no_advance was set"

            state = state.updated(variable=variable, prompt=prompt, program_state=program_state)
            while state.variable is None and state.query_head.result is None:
                state = await self.advance(state)
            reached_end = state.query_head.result is not None

            if reached_end:
                # make sure to store latest interpreter state in rewritten sequence when query is finished
                seq.user_data = self.interpreter_state_user_data(state)

            prompt = state.prompt

            # determines part of advanced_head.prompt that was appended by variable or program
            appended_program_prompt = prompt[prompt_length_before + len(appended_value_prompt):]

            variable_offset = state.variable_offset

            if old_prompt != prompt:
                n_tokens_to_strip = len(seq.input_ids) - variable_offset
                value_ids, program_ids = await asyncio.gather(*[self.tokenize(appended_value_prompt), self.tokenize(appended_program_prompt)])
                
                # if query is finished, add eos token to appended IDs (indicates to decoder that this sequence/query has finished decoding)
                if reached_end:
                    program_ids += [self.tokenizer.eos_token_id]
                
                # value_offset indicates to the decoder, that the first `value_offset` appended tokens are still the value 
                # of the variable, not deterministic tokens introduced by the prompt program
                appended_ids = value_ids + program_ids
                value_offset = state.variable_offset + len(value_ids)
                
                combined_new_ids = seq.input_ids[:-n_tokens_to_strip].tolist() + appended_ids
                variable_offset = len(combined_new_ids)

                rewritten_state = state.updated(variable_offset=variable_offset, variable="__done__" if state.variable is None else state.variable + ":before")

                # appended input ids are now a full replacement for input ids
                return RewrittenInputIds(
                    appended_input_ids=combined_new_ids, 
                    strip_eos=-n_tokens_to_strip,
                    value_offset=value_offset,
                    user_data=self.interpreter_state_user_data(state),
                    rewritten_seq_user_data=self.interpreter_state_user_data(rewritten_state)
                )
            else:
                # do nothing rewrite
                variable_offset = len(seq.input_ids) - 1
                state = state.updated(variable_offset=variable_offset, variable="__done__" if state.variable is None else state.variable)
                return RewrittenInputIds(
                    appended_input_ids=None, 
                    strip_eos=not reached_end, 
                    user_data=self.interpreter_state_user_data(state)
                )
        user_data = (seq.data() or {}).copy()
        user_data[self.user_data_key] = state
        return RewrittenInputIds(appended_input_ids=None, strip_eos=False, user_data=user_data)

    async def tokenize(self, *args):
        # tokenize should be specific to the current model in use (infer from currently process
        # dc.seq, interpreter should not be tokenizer-specific)
        async def task():
            return self.tokenizer(*args)["input_ids"]
        t = asyncio.create_task(task())
        return (await t)
    
    async def rewrite_processor(self, seqs, mask_seq_to_rewrite):
        results = await asyncio.gather(*[self.rewrite_for_sequence(s, needs_rewrite) for s,needs_rewrite in zip(seqs, mask_seq_to_rewrite)])
        return RewrittenInputIds.stack(results)
    
    async def input(self, *args):
        """Uses the output_writer input() implementation if available."""
        if hasattr(self.output_writer, "input"):
            return await self.output_writer.input(*args)
        else:
            return input(*args)

    async def run(self, fct, **kwargs):
        # intercept symbol table entry for input
        if "input" in kwargs.keys() and kwargs["input"] == input:
            kwargs["input"] = self.input

        # prepare initial program state
        context = LMQLContext(self, None)
        query_head = InterpretationHead(fct, context, None, kwargs)
        self.root_state = PromptState(interpreter=self, subinterpreters={},                          
            variable=None, prompt="", stmt_buffer=[],
            query_head=query_head, program_state=context.program_state,
            recurring_variable_counter={}, variable_offset=0,
            valid=None, final=None, mask=None, 
            stopping_phrases=None, where=None)
        self.root_state = await self.advance(self.root_state)

        # prepare dcmodel
        decoder_args = self.decoder_kwargs
        self.model.decoder_args = decoder_args
        self.dcmodel: dc.DcModel = self.model.get_dclib_model()

        # handle queries w/o any TemplateVariables
        if self.root_state.query_head.result is not None:
            return [self.root_state.query_head.result]

        # prepare tokenizer
        self.tokenizer = self.model.get_tokenizer()

        assert issubclass(type(self.dcmodel), dc.DcModel), "The provided dcmodel must be a subclass of DcModel"

        if "no_repeat_ngram_size" in decoder_args:
            print("warning: no_repeat_ngram_size is known to cause issues when used with constrained decoding, including non-termination.")

        # alternative mode where we only extract the prompt string
        return_prompt_string = self.extra_kwargs.pop("return_prompt_string", False)
        if return_prompt_string:
            return self.root_state.prompt

        # tokenize initial prompt
        prompt_ids = await self.tokenize(self.root_state.prompt)
        if self.dcmodel.bos_token_id is not None:
            prompt_ids = [self.dcmodel.bos_token_id] + prompt_ids
        n = len(prompt_ids)
        
        # make sure that the initial prompt is not considered part of a variable
        self.root_state = self.root_state.updated(variable_offset=n)

        decoder_args = decoder_args.copy()

        # pass processor as decoder argument
        decoder_args["modern_logits_processor"] = self.where_processor
        
        # pass rewriter as decoder argument
        decoder_args["modern_rewriter"] = self.rewrite_processor

        if "output_writer" in decoder_args:
            set_dclib_debug_printer(decoder_args["output_writer"])
        elif self.output_writer is not None:
            set_dclib_debug_printer(self.output_writer)

        if _DCLibDebugPrinter.printer is not None:
            if hasattr(_DCLibDebugPrinter.printer, "records_graph"):
                if _DCLibDebugPrinter.printer.records_graph:
                    dc.set_record_graph()

        mode = decoder_args["decoder"].lower()
        decoder_fct = dc.get_decoder(mode)
        self.validate_args(decoder_args, decoder_fct)

        # alias max_length -> max_len
        if "max_length" in decoder_args:
            decoder_args["max_len"] = decoder_args["max_length"]
        if not "max_len" in decoder_args.keys():
            decoder_args["max_len"] = 2048
        
        # parse show_speculative argument
        if "show_speculative" in decoder_args.keys():
            self.show_speculative = decoder_args.pop("show_speculative")
            assert self.caching, "warning: show_speculative is only supported when caching is enabled."

        # parse cache argument
        if "cache" in decoder_args.keys():
            cache_value = decoder_args.pop("cache")
            if type(cache_value) is bool:
                if cache_value == False:
                    print("info: disabling model output caching")
                self.caching = cache_value
            elif type(cache_value) is str:
                self.caching = True
                self.cache_file = cache_value
            else:
                assert False, "Invalid value for 'cache' parameter. Expected either a boolean (to enable/disable) or a string (to enable with a disk-based cache file)"

        # setup dcmodel for use
        self.dcmodel.model_args = decoder_args
        if self.caching:
            self.dcmodel = dc.CachedDcModel(self.dcmodel, prompt_ids, cache_file=self.cache_file, show_speculative=self.show_speculative)
        decoder_args["dcmodel"] = self.dcmodel
        dc.set_truncation_threshold(self.dcmodel.truncation_threshold)

        assert len(prompt_ids) < decoder_args["max_len"], "The initial prompt already exceeds the provided max_len. Please increase the max_len or reduce the initial prompt (Initial prompt: '{}', max_len: {})".format(len(prompt_ids), decoder_args["max_len"])

        # set step budget at least to max_len
        step_budget = decoder_args.get("step_budget", max(1024, decoder_args.get("max_len", 1024)))
        
        async def debug_out(decoder_step):
            if _DCLibDebugPrinter.printer is not None and dc.DecoderSequence.graph is not None:
                data = await dc.DecoderSequence.graph.json(diff=True)
                data = replace_inf_nan_with_str(data)
                _DCLibDebugPrinter.printer.add_decoder_state(data)
            self.dcmodel.report_stats(_DCLibDebugPrinter.printer, decoder_step)

        try:
            import time

            self.decoder_step = 0
            average_step_time = None
            start = time.time()
            async for _ in decoder_fct(prompt_ids, **decoder_args):
                await debug_out(self.decoder_step)
                self.decoder_step += 1

                if step_budget is not None and self.decoder_step >= step_budget:
                    print("warning: step budget exceeded")
                    break

                if interrupt.check():
                    interrupt.clear()
                    raise InterruptedError("lmql.runtime.interrupt")
                
                average_step_time = (time.time() - start) if average_step_time is None else (average_step_time * 0.9 + (time.time() - start) * 0.1)

                if "performance_stats" in decoder_args:
                    if self.decoder_step % 10 == 0:
                        Stats.print_all()
                        print("step", self.decoder_step, "time", average_step_time)

                start = time.time()
            
            assert False, "decoder {} did not finish with dc.finish(), which means no result sequences were returned. \n\nThe reason for this may be a too small max_len value (max_len={}) ".format(decoder_args["decoder"], decoder_args["max_len"])
                
        except dc.FinishException as fe:
            # one last call to debug_out to get the final state
            await debug_out(self.decoder_step)
            # if dc.finish is used, the decoder sets the sequences it considers 
            # finished (return them to prompt interpreter)
            result_sequences = fe.result_sequences
            
            billable_tokens = 0
            for s in result_sequences:
                upper = len(s.input_ids)
                has_deterministic_tail = False
                while s.deterministic[upper-1] and upper >= 0:
                    upper -= 1
                    has_deterministic_tail = True
                # +1 for the eos token
                billable_tokens += upper + (1 if has_deterministic_tail else 0)
            
            results = []

            for i,s in enumerate(result_sequences):
                state = self.interpreter_state_from_user_data(s)
                if state.query_head.result is not None:
                    results.append(state.query_head.result)
                else:
                    state = await self.advance(state)
                    assert len(s.input_ids) < decoder_args["max_len"], "The decoder returned a sequence that exceeds the provided max_len (max_len={}, sequence length={}). To increase the max_len, please provide a corresponding max_len argument to the decoder function.".format(decoder_args["max_len"], len(s.input_ids))

                    assert state.query_head.result is not None, "decoder designates sequence {} as finished but the underyling query program has not produced a result. This is likekly a decoder bug. Decoder in use {}".format(await s.str(), decoder_args["decoder"])
                    results.append(state.query_head.result)
            
            # set decoder step +1, for all stats logging that happens in postprocessing
            self.decoder_step += 1

            return results
        finally:
            # make sure token cache is saved if possible
            self.dcmodel.save()
            if hasattr(self.dcmodel, "close"):
                self.dcmodel.close()

    def validate_args(self, decoder_args, decoder_fct):
        INTERNAL_ARGS = ["decoder", "dcmodel", "modern_rewriter", "modern_logits_processor", "dclib_additional_logits_processor", "input_id_rewriter", "output_writer", "chatty_openai", "distribution_batch_size", "openai_chunksize", "step_budget", "stats", "performance_stats", "cache", "show_speculative", "openai_nonstop"]

        # get all arg names and kwarg names of decoder function
        decoder_arg_names = inspect.getfullargspec(decoder_fct).args
        decoder_kwarg_names = inspect.getfullargspec(decoder_fct).kwonlyargs
        for k in decoder_args.keys():
            if k not in decoder_arg_names and k not in decoder_kwarg_names and k not in INTERNAL_ARGS:
                raise ValueError("Unknown decoder argument: {}".format(k))

    def print_stats(self):
<<<<<<< HEAD
        pass

    def subinterpreter(self, identifier, fct):
        if identifier in self.subinterpreters.keys():
            return self.subinterpreters[identifier]
        else:
            subinterpreter = SubInterpreter(fct, self)
            
            # inherits most interpreter configuration from parent interpreter
            subinterpreter.tokenizer = self.tokenizer
            subinterpreter.dcmodel = self.dcmodel
            
            self.subinterpreters[identifier] = subinterpreter
            return subinterpreter
        
    async def apply_subinterpreters(self, s: dc.DecoderSequence, follow_map: FollowMap, calling_state: PromptState, **kwargs):
        if follow_map is None:
            return follow_map, calling_state
        
        subinterpreter_entries = [e for e in follow_map.components if type(e[1][0]) is SubInterpreter]
        # follow_map.components = [e for e in follow_map.components if type(e[1][0]) is not SubInterpreter]
        
        # collect all subinterpreters that occur on the value side of the follow map
        subinterpreters = set([val for mask, (val, fin) in subinterpreter_entries if type(val) is SubInterpreter])
        
        # if no more subinterpreters are involved, we can return the follow map as is
        if len(subinterpreters) == 0:
            return follow_map, calling_state
        
        subinterpreter_fmaps = {}

        for si in subinterpreters:
            # use sub-interpreter user data for this where call
                
            # prepare subinterpreter if this is the first time it is used
            if si.root_state is None:
                state = self.interpreter_state_from_user_data(s)
                await si.prepare(si.fct, state.variable_offset)
            
            state = si.interpreter_state_from_user_data(s)
            # ids so far in subtinterpreter sequence space
            subinterpreter_prompt = await s.text(offset=si.parent_offset)
            # check if we need to first add the initial_subprompt_ids
            if state == si.root_state and len(si.root_state.prompt) > len(subinterpreter_prompt):
                remaining_suffix = si.root_state.prompt[len(subinterpreter_prompt):]
                # mask deterministically to produce si.root_state.prompt
                mask = ops.tset(remaining_suffix, prefix=True) # gives us first token of si.root_state.prompt + tail with remaining tokens

                if s.user_data is None:
                    s.user_data = si.interpreter_state_user_data(state)

                subinterpreter_fmaps[si] = ops.fmap(
                    (mask, (True, 'var')),
                    ("*", (False, 'fin'))
                )
            else:
                follow_map, updated_user_data = await si.where_for_sequence(s, True, 0, return_follow_map=True, **kwargs)
                
                if updated_user_data is not None:
                    s.user_data = dc.deepmerge(s.user_data, updated_user_data)
                    s.user_data["set_by"] = "sub-where"
                
                subinterpreter_fmaps[si] = follow_map
        
        def update_component(pattern, entry):
            value, fin = entry
            if type(value) is SubInterpreter:
                submap = subinterpreter_fmaps.get(value)
                assert submap is not None, "Subinterpreter result not found for subinterpreter {}".format(value)
                return submap
        
        if follow_map is None:
            return follow_map, calling_state

        subinterpreted_follow_map = follow_map.flat_map(update_component)
        calling_state = calling_state.updated(subinterpreters=subinterpreters)
        # print("subinterpreted_follow_map", subinterpreted_follow_map)
        return subinterpreted_follow_map, calling_state

class UserDataLayer:
    def __init__(self, sqs: List[dc.DecoderSequence], mappings):
        self.sqs: dc.DecoderSequence = sqs
        self.mappings = mappings
        self.prev_mappings = {}
    
    # enter and exit
    def __enter__(self):
        # for s in self.sqs:
        #     self.prev_mappings[s.id] = s.user_data
        #     s.user_data = self.mappings.get(s.id)
        pass

    def __exit__(self, type, value, traceback):
        # for s in self.sqs:
        #     self.mappings[s.id] = s.user_data
        #     s.user_data = self.prev_mappings.get(s.id)
        pass

class SubInterpreter(PromptInterpreter):
    def __init__(self, fct, parent_interpreter: PromptInterpreter):
        super().__init__(context=parent_interpreter)
        self.fct = fct

        # maps seq_id to this subinterpreters user_data layer
        self.user_data_mappings = {}

        self.user_data_key = "head[sub-" + str(id(self)) + "]"

        self.parent_offset = None
        self.initial_subprompt_ids = None

    def user_data_layer(self, *sqs):
        return UserDataLayer(sqs, self.user_data_mappings)

    async def prepare(self, fct, parent_offset: int):
        # prepare initial program state
        context = LMQLContext(self, None)
        query_head = InterpretationHead(fct, context, None)
        self.root_state = PromptState(interpreter=self, subinterpreters=set(),
            variable=None, prompt="", stmt_buffer=[],
            query_head=query_head, program_state=context.program_state,
            recurring_variable_counter={}, variable_offset=parent_offset,
            valid=None, final=None, mask=None, 
            stopping_phrases=None, where=None)
        self.root_state = await self.advance(self.root_state)

        self.initial_subprompt_ids = await self.tokenize(self.root_state.prompt)
        self.n = len(self.initial_subprompt_ids)

        self.parent_offset = parent_offset
        self.root_state = self.root_state.updated(variable_offset=parent_offset + self.n)

    def run(self, prompt, **kwargs):
        raise NotImplementedError("A SubInterpreter cannot be run directly. Please use the parent interpreter instead.")
=======
        self.dcmodel.report_stats(self.output_writer, self.decoder_step)
>>>>>>> 2b3ea603
<|MERGE_RESOLUTION|>--- conflicted
+++ resolved
@@ -151,13 +151,7 @@
     token masking and scripted interaction during query execution.
     """
 
-<<<<<<< HEAD
     def __init__(self, context=None, force_model=None) -> None:
-        assert force_model is None, "force_model is not supported in P2"
-        
-=======
-    def __init__(self, force_model=None) -> None:
->>>>>>> 2b3ea603
         # model-specific components
         self.model = force_model
         self.model_identifier = force_model
@@ -213,18 +207,13 @@
         self.decoder_kwargs["decoder"] = method
 
     def set_model(self, model_name):
-<<<<<<< HEAD
-        if model_name == "<dynamic>":
-            assert self.context is not None, "error: model is not explicitly specified and can also not be derived from context. Please provide a 'from' clause or set the model in the context of the query execution."
-            model_name = self.context.model_identifier
-
-        self.model = model_name
-        self.model_identifier = model_name
-=======
         if self.model is None:
+            if model_name == "<dynamic>":
+                assert self.context is not None, "error: model is not explicitly specified and can also not be derived from context. Please provide a 'from' clause or set the model in the context of the query execution."
+                model_name = self.context.model_identifier
+
             self.model = model_name
             self.model_identifier = model_name
->>>>>>> 2b3ea603
 
         client = LMQLModelRegistry.get(self.model)
 
@@ -863,8 +852,7 @@
                 raise ValueError("Unknown decoder argument: {}".format(k))
 
     def print_stats(self):
-<<<<<<< HEAD
-        pass
+        self.dcmodel.report_stats(self.output_writer, self.decoder_step)
 
     def subinterpreter(self, identifier, fct):
         if identifier in self.subinterpreters.keys():
@@ -872,11 +860,12 @@
         else:
             subinterpreter = SubInterpreter(fct, self)
             
-            # inherits most interpreter configuration from parent interpreter
+            # inherits interpreter attributes from parent
             subinterpreter.tokenizer = self.tokenizer
             subinterpreter.dcmodel = self.dcmodel
             
             self.subinterpreters[identifier] = subinterpreter
+            
             return subinterpreter
         
     async def apply_subinterpreters(self, s: dc.DecoderSequence, follow_map: FollowMap, calling_state: PromptState, **kwargs):
@@ -902,7 +891,7 @@
             if si.root_state is None:
                 state = self.interpreter_state_from_user_data(s)
                 await si.prepare(si.fct, state.variable_offset)
-            
+
             state = si.interpreter_state_from_user_data(s)
             # ids so far in subtinterpreter sequence space
             subinterpreter_prompt = await s.text(offset=si.parent_offset)
@@ -997,7 +986,4 @@
         self.root_state = self.root_state.updated(variable_offset=parent_offset + self.n)
 
     def run(self, prompt, **kwargs):
-        raise NotImplementedError("A SubInterpreter cannot be run directly. Please use the parent interpreter instead.")
-=======
-        self.dcmodel.report_stats(self.output_writer, self.decoder_step)
->>>>>>> 2b3ea603
+        raise NotImplementedError("A SubInterpreter cannot be run directly. Please use the parent interpreter instead.")