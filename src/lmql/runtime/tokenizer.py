import os
from lmql.runtime.caching import cache_file_exists, cachefile

from lmql.runtime.tokenizers.pure_python_tokenizer import PythonBackedTokenizer
from lmql.runtime.tokenizers.tiktoken_tokenizer import TiktokenTokenizer

global special_token_mappings
special_token_mappings = {}
global reverse_special_token_mappings
reverse_special_token_mappings = {}

class LMQLTokenizer:
    INVALID_CHARACTER = "\uFFFD"

    def __init__(self, tokenizer_impl, model_identifier):
        self.tokenizer_impl = tokenizer_impl
        self.model_identifier = model_identifier
        self.detokenizer_cache = {}

        self._vocab = get_vocab(self.tokenizer_impl)
        self.vocab_range = max(max(self._vocab.values()) + 1, self.tokenizer_impl.vocab_size)

        if "FORCE_TIKTOKEN" in os.environ:
            assert type(self.tokenizer_impl) is TiktokenTokenizer

    @property
    def model_vocab_size(self):
        """
        The model vocab size is the size of the vocabulary that a model uses
        as the dimensionality of its output distribution. This is different from
        the vocab_size of the tokenizer, which is the size of the vocabulary
        + some reserved LMQL-specific tokens.
        """
        return self.vocab_range

    @property
    def vocab_size(self):
        """
        The vocab_size is the vocab_range (the highest vocabulary ID + 1)
        this allows us to use a dense one hot array where no IDs are skipped.
        """
        return self.vocab_range + 100 # 100 reserved tokens for LMQL tags

    @property
    def bos_token_id(self):
        return self.tokenizer_impl.bos_token_id
    
    @property
    def eos_token_id(self):
        return self.tokenizer_impl.eos_token_id

    @property
    def vocab(self):
        return self.tokenizer_impl.vocab

    def convert_tokens_to_string(self, tokens):
        return self.tokenizer_impl.convert_tokens_to_string(tokens)

    def tokenize(self, s):
        tokens = []
        for s in self.chunk_out_by_tags(s, tokenize=False):
            if s.startswith("lmql:"):
                tokens.append(s)
            else:
                tokens += self.tokenizer_impl.tokenize(s)
        return tokens
        
    def decode(self, input_ids):
        key = str(input_ids)
        n = len(input_ids)
        if n in self.detokenizer_cache.keys():
            if key in self.detokenizer_cache[n].keys():
                return self.detokenizer_cache[n][key]
        if n-1 in self.detokenizer_cache.keys():
            key = str(input_ids[:-1])
            if key in self.detokenizer_cache[n-1].keys():
                global reverse_special_token_mappings
                # print("secondary cache hit")
                if input_ids[-1] >= self.model_vocab_size:
                    extended = self.detokenizer_cache[n-1][key] + "<" + reverse_special_token_mappings[input_ids[-1]] + "/>"
                else:
                    extended = self.detokenizer_cache[n-1][key] + self.tokenizer_impl.decode([input_ids[-1]], clean_up_tokenization_spaces=False)
                    if self.INVALID_CHARACTER in extended:
                        return self.detokenizer_cache[n-1][key]
                if not n in self.detokenizer_cache.keys():
                    self.detokenizer_cache[n] = {}
                self.detokenizer_cache[n][str(input_ids)] = extended
                return extended

        s = ""
        for chunk in self.chunk_out_by_special_ids(input_ids):
            if type(chunk) is str:
                s += chunk
            else:
                s += self.tokenizer_impl.decode(chunk, clean_up_tokenization_spaces=False)

        if not n in self.detokenizer_cache.keys():
            self.detokenizer_cache[n] = {}
        self.detokenizer_cache[n][key] = s

        return s

    def __call__(self, s: str, add_special_tokens=False):
        input_ids = []
        unpack = False
        if type(s) is not list:
            s = [s]
            unpack = True
        
        for seq in s:
            chunk_input_ids = []
            for chunk in self.chunk_out_by_tags(seq):
                if type(chunk) is int:
                    chunk_input_ids.append(chunk)
                else:
                    result = self.tokenizer_impl(chunk, add_special_tokens=add_special_tokens)["input_ids"]
                    chunk_input_ids += result
            input_ids.append(chunk_input_ids)
        
        if unpack:
            return {"input_ids": input_ids[0]}
        else:
            return {"input_ids": input_ids}
    
    def is_special_id(self, id: str):
        return id >= self.model_vocab_size

    def truncate_to_model_dim(self, mask):
        if mask is None:
            return mask
        return mask[:self.model_vocab_size]

    def special_token_id(self, identifier):
        global special_token_mappings
        global reverse_special_token_mappings
        
        if identifier not in special_token_mappings:
            if len(special_token_mappings) == 0:
                # offset vocabulary IDs by at least 1 to avoid collisions with the tokenizer's vocabulary
                offset = self.vocab_range + 1
                special_token_mappings[identifier] = offset
                reverse_special_token_mappings[offset] = identifier
            else:
                next_id = max(special_token_mappings.values()) + 1
                special_token_mappings[identifier] = next_id
                reverse_special_token_mappings[next_id] = identifier
                assert next_id < self.vocab_size, "LMQL special tokens exhausted (only 100 allowed by default)"
        return special_token_mappings[identifier]
    
    def chunk_out_by_special_ids(self, input_ids, tokenize=True):
        global reverse_special_token_mappings
        c = []
        for i in input_ids:
            if i in reverse_special_token_mappings.keys():
                if len(c) > 0:
                    yield c
                c = []
                yield "<" + reverse_special_token_mappings[i] + "/>"
            else:
                c.append(i)
        yield c
    
    def chunk_out_by_tags(self, s, tokenize=True):
        # filter out all special tokens <lmql:.../>
        import re
        segments = []
        offset = 0
        for m in re.finditer(r"<lmql:(.*?)\/>", s):
            segments.append(s[offset:m.start()])
            if tokenize:
                segments.append(self.special_token_id("lmql:" + m.group(1)))
            else:
                segments.append("lmql:" + m.group(1))
            offset = m.end()
        segments.append(s[offset:])
        return segments

def load_tiktoken_tokenizer(model_identifier):
    if not TiktokenTokenizer.is_available():
        raise Exception("TiktokenTokenizer not available")

    return TiktokenTokenizer(model_identifier)

def load_tokenizer_notransformers(model_identifier):
<<<<<<< HEAD
    print("warning: using slow python-backed tokenizer as no other tokenizer is available for {} (transformers or tiktoken)".format(model_identifier))
=======
    if not "SLOW_TOKENIZER_OK" in os.environ.keys():
        print("warning: using slow python-backed tokenizer as no other tokenizer is available for {} (transformers or tiktoken)".format(model_identifier))
>>>>>>> 4aa1e2cf
    return PythonBackedTokenizer(model_identifier)

def load_tokenizer(model_identifier):
    import os

    # first try to load pickled tokenizer from cache (faster)
    import pickle
    import pathlib

    cache_identifier = model_identifier.replace("/", "-")
    cache_path = f"tokenizer-{cache_identifier}.pkl"

    # for GPT models we force non-HF tokenizers (tiktoken or python-backed)
    try:
        if cache_file_exists(cache_path):
            with cachefile(cache_path, "rb") as f:
                return LMQLTokenizer(pickle.load(f), model_identifier)
        else:
            t = load_tiktoken_tokenizer(model_identifier)

            with cachefile(cache_path, "wb") as f:
                pickle.dump(t, f)
        
        return LMQLTokenizer(t, model_identifier)
    except Exception as e:
        pass

    try:
        import torch
        from transformers import AutoTokenizer

        if cache_file_exists(cache_path):
            with cachefile(cache_path, "rb") as f:
                return LMQLTokenizer(pickle.load(f), model_identifier)
        else:
            t = AutoTokenizer.from_pretrained(model_identifier)

            with cachefile(cache_path, "wb") as f:
                pickle.dump(t, f)
    except Exception as e:
<<<<<<< HEAD
        print("info: trying to use python-based tokenizer as 'transformers' is not available")
=======
>>>>>>> 4aa1e2cf
        # fallback to non-transformers tokenizer
        t = load_tokenizer_notransformers(model_identifier)

    return LMQLTokenizer(t, model_identifier)

def get_vocab(tokenizer):
    if hasattr(tokenizer, "vocab"):
        return tokenizer.vocab
    elif hasattr(tokenizer, "get_vocab"):
        return tokenizer.get_vocab()
    elif hasattr(tokenizer, "tokenizer_impl"):
        return get_vocab(tokenizer.tokenizer_impl)
    else:
        assert False, "Could not obtain full vocabulary from unknown tokenizer type: {}".format(type(tokenizer))

if __name__ == "__main__":
    import sys

    model_identifier = sys.argv[1]
    t = load_tokenizer(model_identifier)

    to_tokenize = sys.argv[2]

    if to_tokenize.startswith("["):
        import json
        to_tokenize = json.loads(to_tokenize)
        print(str([t.decode(torch.tensor(to_tokenize))])[1:-1])
    else:
        res = t(to_tokenize)
        print(res)
        print(t.convert_ids_to_tokens(res["input_ids"]))
        n = 0
        result = ""
        for t,id in sorted(t.vocab.items(), key=lambda p: p[1]):
            # contains digit
            digits = "0123456789"
            if len(t) < 4 and any(c in digits for c in t):
                print(t,id)
                n += 1
                result += f""""{t}","""
        print(n)
        print(result)<|MERGE_RESOLUTION|>--- conflicted
+++ resolved
@@ -182,12 +182,8 @@
     return TiktokenTokenizer(model_identifier)
 
 def load_tokenizer_notransformers(model_identifier):
-<<<<<<< HEAD
-    print("warning: using slow python-backed tokenizer as no other tokenizer is available for {} (transformers or tiktoken)".format(model_identifier))
-=======
     if not "SLOW_TOKENIZER_OK" in os.environ.keys():
         print("warning: using slow python-backed tokenizer as no other tokenizer is available for {} (transformers or tiktoken)".format(model_identifier))
->>>>>>> 4aa1e2cf
     return PythonBackedTokenizer(model_identifier)
 
 def load_tokenizer(model_identifier):
@@ -228,10 +224,6 @@
             with cachefile(cache_path, "wb") as f:
                 pickle.dump(t, f)
     except Exception as e:
-<<<<<<< HEAD
-        print("info: trying to use python-based tokenizer as 'transformers' is not available")
-=======
->>>>>>> 4aa1e2cf
         # fallback to non-transformers tokenizer
         t = load_tokenizer_notransformers(model_identifier)
 
