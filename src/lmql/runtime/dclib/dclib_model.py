--- conflicted
+++ resolved
@@ -14,104 +14,6 @@
 
 from lmql.runtime.stats import Stats
 
-<<<<<<< HEAD
-@dataclass
-class DcModelLogitsTask:
-    model: any
-    input_ids: np.ndarray
-    logits_mask: np.ndarray
-    kwargs: dict
-    result_fut: asyncio.Future
-
-class ModelQueue:
-    @staticmethod
-    def get(model_identifier, vocab_size):
-        if model_identifier not in ModelQueue._instances.keys():
-            ModelQueue._instances[model_identifier] = ModelQueue(model_identifier, vocab_size)
-        return ModelQueue._instances[model_identifier]
-    
-    def __init__(self, model_identifier, vocab_size):
-        self.model_identifier = model_identifier
-        self.logits_queue = asyncio.Queue()
-        self.vocab_size = vocab_size
-        self.logits_workers = [asyncio.create_task(self.queue_worker_logits()) for _ in range(8)]
-    
-    def __del__(self):
-        for w in self.logits_workers:
-            w.cancel()
-        
-    def put(self, task):
-        self.logits_queue.put_nowait(task)
-    
-    async def queue_worker_logits(self):
-        max_batch_size = DcModel.batch_size
-        while True:
-            try:
-                batch: List[DcModelLogitsTask] = []
-                task = await self.logits_queue.get()
-                batch.append(task)
-                if self.logits_queue.qsize() == 0:
-                    await asyncio.sleep(0.05)
-
-                while len(batch) < max_batch_size:
-                    try:
-                        task = self.logits_queue.get_nowait()
-                        batch.append(task)
-                    except asyncio.QueueEmpty:
-                        break
-                
-                # group by parameters
-                groups = [[]]
-                for t in batch:
-                    if len(groups[-1]) == 0:
-                        groups[-1].append(t)
-                        continue
-                    current_group_model = groups[-1][0].model
-                    current_group_kwargs = str(groups[-1][0].kwargs)
-                    if t.model == current_group_model and str(t.kwargs) == current_group_kwargs:
-                        groups[-1].append(t)
-                    else:
-                        groups.append([t])
-
-                # run groups in batches
-                for group in groups:
-                    kwargs = group[0].kwargs
-                    model = group[0].model
-                    logits, raw = await model.logits(
-                        [task.input_ids for task in group],
-                        logits_mask=self.stack_logit_masks([task.logits_mask for task in group]),
-                        **kwargs
-                    )
-                    for logits, raw, fut in zip(logits, raw, [task.result_fut for task in group]):
-                        if fut.cancelled(): continue
-                        fut.set_result((logits, raw))
-                    # print("batch of size", len(group), len(batch), self.logits_queue.qsize(), flush=True)
-            except Exception as e:
-                import traceback
-                traceback.print_exc()
-                print("Exception in queue worker logits: ", e)
-
-    def stack_logit_masks(self, logit_masks):
-        if all([m is None for m in logit_masks]):
-            return None
-        else:
-            # TODO: return logprob 0 for eos mask
-            for i in range(len(logit_masks)):
-                if masks.is_fixed_int_mask(logit_masks[i]):
-                    logit_masks[i] = masks.to_dense(logit_masks[i], self.vocab_size)
-                elif type(logit_masks[i]) is np.int64:
-                    logit_masks[i] = masks.to_dense(nputil.ensure_array(logit_masks).reshape(1), self.vocab_size)
-                elif type(logit_masks[i]) is int:
-                    logit_masks[i] = masks.to_dense(nputil.ensure_array(logit_masks).reshape(1), self.vocab_size)
-                else:
-                    assert len(logit_masks[i]) == self.vocab_size, f"Logit mask has wrong size: {len(logit_masks[i])} != {self.vocab_size}"
-            lm = np.stack([m if m is not None else np.zeros((self.vocab_size), dtype=np.bool) for m in logit_masks])
-            return lm
-
-ModelQueue._instances = {}
-
-=======
->>>>>>> 282a7129
 class CacheDelegate:
     def register_token_stream(self, fut: callable):
         """
@@ -150,12 +52,6 @@
 
         self.stats = Stats("dcmodel")
 
-<<<<<<< HEAD
-        if init_workers: self.logits_queue = ModelQueue.get(self.model_identifier, self.tokenizer.model_vocab_size)
-        else: self.logits_queue = None
-
-=======
->>>>>>> 282a7129
         # if set, the cache delegate can be called for speculative model scoring results 
         # (e.g. when sequences are scored in speculatively).
         self.cache_delegate: CacheDelegate = None
